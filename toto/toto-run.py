--- conflicted
+++ resolved
@@ -128,25 +128,6 @@
 
   args = parser.parse_args()
 
-<<<<<<< HEAD
-  # XXX LP: Sanitze more?
-  name = args.name
-  materials = args.materials
-  products = args.products
-  key_name = args.key
-  link_cmd = args.link_cmd
-  record_byproducts = args.record_byproducts
-
-  if materials:
-    materials = materials.split(",")
-  if products:
-    products = products.split(",")
-
-  key = toto.util.prompt_import_rsa_key_from_file(key_name)
-
-  toto.runlib.toto_run(name, materials, products, key, link_cmd,
-      record_byproducts)
-=======
   material_list = []
   product_list = []
 
@@ -154,7 +135,6 @@
     material_list = args.materials.split(",")
   if args.products:
     product_list = args.products.split(",")
->>>>>>> f5da01f4
 
   in_toto_run(args.step_name, args.key, material_list, product_list,
       args.link_cmd, args.record_byproducts)
