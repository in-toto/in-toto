--- conflicted
+++ resolved
@@ -23,31 +23,10 @@
 import in_toto.gpg.dsa as dsa
 import in_toto.user_settings as settings
 
-<<<<<<< HEAD
 # By default, we assume and test that gpg2 exists. Otherwise, we assume gpg
 # exists.
 GPG_COMMAND = "gpg2"
 GPG_VERSION_COMMAND = GPG_COMMAND + " --version"
-=======
-# The key used to get user-specified GPG executable from the environment.
-GPG_EXECUTABLE_KEY = "GPG_EXECUTABLE"
-
-# First, try getting the GPG executable from the RC file.
-GPG_EXECUTABLE = settings.get_rc().get(GPG_EXECUTABLE_KEY)
-
-# Second, otherwise, try getting it from environment variables.
-if not GPG_EXECUTABLE:
-  GPG_EXECUTABLE = settings.get_env().get(GPG_EXECUTABLE_KEY)
-
-# Third, otherwise, fix it to an expected binary.
-if not GPG_EXECUTABLE:
-  GPG_EXECUTABLE = "gpg2"
-
-GPG_SIGN_COMMAND = GPG_EXECUTABLE + " --detach-sign --digest-algo SHA256 {keyarg} {homearg}"
-GPG_EXPORT_PUBKEY_COMMAND = GPG_EXECUTABLE + " {homearg} --export {keyid}"
-GPG_VERSION_COMMAND = GPG_EXECUTABLE + " --version"
-
->>>>>>> c0d843aa
 FULLY_SUPPORTED_MIN_VERSION = "2.1.0"
 
 try:
